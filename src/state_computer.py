--- conflicted
+++ resolved
@@ -67,36 +67,8 @@
             n_gram = [NGramIndex.TRACE_START] + [event['label'] for event in sorted_events]
             # Compute the state using N-Gram index
             state_marking = self.n_gram_index.get_best_marking_state_for(n_gram)
-<<<<<<< HEAD
             state_flows = {el_id for el_id in state_marking if el_id in self.bpmn_handler.sequence_flows}
             state_activities = {el_id for el_id in state_marking if el_id in self.bpmn_handler.activities}
-=======
-            state_flows = state_marking.copy()
-
-            # Get the current marking ID
-            current_marking_key = tuple(sorted(state_marking))
-            current_marking_id = self.reachability_graph.marking_to_key.get(current_marking_key)
-            if current_marking_id is not None:
-                for activity in ongoing_activities:
-                    t_label = activity['label']
-                    t_id = activity['id']
-                    # Get incoming edges to the current marking
-                    incoming_edges = self.reachability_graph.incoming_edges.get(current_marking_id, [])
-                    # Find the edge with the activity label
-                    for edge_id in incoming_edges:
-                        edge_activity = self.reachability_graph.edge_to_activity.get(edge_id)
-                        if edge_activity == t_label:
-                            # Get the source marking of that edge
-                            source_marking_id, _ = self.reachability_graph.edges[edge_id]
-                            source_marking = self.reachability_graph.markings[source_marking_id]
-                            # Intersect the source marking with the current state marking
-                            state_flows = state_flows.intersection(source_marking)
-                            break  # Stop after finding the first matching edge
-
-            # Add names of ongoing activities to the state
-            ongoing_activity_ids = set([activity['id'] for activity in ongoing_activities])
-            state_activities = ongoing_activity_ids
->>>>>>> 697e33be
 
             # Compute enabled activities
             finished_activities = group[group[ids.end_time].notna()]
